--- conflicted
+++ resolved
@@ -432,9 +432,6 @@
     }
 }
 
-<<<<<<< HEAD
-// Implement into Vec<T>
-=======
 impl<T: Into<OctaveType> + Primitive> From<Vec<Vec<T>>> for OctaveType {
     fn from(value: Vec<Vec<T>>) -> Self {
         OctaveType::Matrix(
@@ -450,7 +447,6 @@
     }
 }
 
->>>>>>> 9273a310
 impl<T: Primitive + From<OctaveType>> From<OctaveType> for Vec<T> {
     fn from(value: OctaveType) -> Self {
         let new: Vec<Vec<f64>> = value.try_into_vec_f64().unwrap();
